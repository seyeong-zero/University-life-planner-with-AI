--- conflicted
+++ resolved
@@ -1,71 +1,3 @@
-<<<<<<< HEAD
-
-import { supabase } from "@/lib/supabaseClient";
-
-interface Deadlines {
-  title: string,
-  date: string,
-  description: string,
-  
-}
-
-export default async function HomePage() {
-
-  const tasks = [
-    {
-      uuid: "1a2b3c",
-      title: "Project Proposal",
-      description: "Write and submit the project proposal document.",
-      est_hours: 10,
-      deadline: "2025-10-25T12:00:00Z",
-      created_at: "2025-10-10T10:00:00Z",
-      updated_at: "2025-10-15T14:00:00Z",
-      strictness: false,
-      type: "work",
-    },
-    {
-      uuid: "4d5e6f",
-      title: "Research Paper",
-      description: "Complete the research paper with proper references and formatting.",
-      est_hours: 25,
-      deadline: "2025-11-01T12:00:00Z",
-      created_at: "2025-10-12T09:00:00Z",
-      updated_at: "2025-10-14T16:00:00Z",
-      strictness: true,
-      type: "work",
-    },
-    {
-      uuid: "7g8h9i",
-      title: "AI Workshop",
-      description: "Attend a hands-on AI workshop with team activities.",
-      est_hours: 0,
-      deadline: "2025-10-20T12:00:00Z",
-      created_at: "2025-10-08T11:00:00Z",
-      updated_at: "2025-10-09T15:00:00Z",
-      strictness: false,
-      type: "event",
-      location: "London Campus, Room 304",
-    },
-    {
-      uuid: "9k0l1m",
-      title: "Networking Night",
-      description: "Meet and connect with professionals in the AI field.",
-      est_hours: 0,
-      deadline: "2025-10-25T18:00:00Z",
-      created_at: "2025-10-09T09:30:00Z",
-      updated_at: "2025-10-10T11:00:00Z",
-      strictness: false,
-      type: "event",
-      location: "Oxford Conference Hall",
-    },
-  ];
-
-  // Separate works and events
-  const deadlines = tasks.filter((t) => t.type === "work");
-  const events = tasks.filter((t) => t.type === "event");
-
-  // Format date (English, 12-hour format)
-=======
 "use client";
 import { useEffect, useMemo, useState } from "react";
 import { useRouter } from "next/navigation";
@@ -162,7 +94,6 @@
 };
 
   // ✅ 날짜 포맷
->>>>>>> 3d553289
   const formatDate = (date: string) =>
     new Date(date).toLocaleString("en-US", {
       hour12: true,
@@ -219,36 +150,6 @@
         {/* Deadlines Section */}
         <div className="bg-white shadow rounded-2xl p-4 h-[500px] overflow-y-auto">
           <h3 className="text-lg font-semibold mb-4">Deadlines</h3>
-<<<<<<< HEAD
-          <ul className="space-y-6 text-gray-700">
-            {deadlines.map((d) => {
-              const { percentage, daysLeft } = calculateProgress(d.created_at, d.deadline);
-              return (
-                <li key={d.uuid} className="flex justify-between items-start">
-                  <div className="w-full pr-3">
-                    <p className="font-semibold text-d">{d.title}</p>
-                    <p className="text-sm text-gray-500 mb-1">
-                      {d.strictness ? "Strict" : "Flexible"} • {d.est_hours}h estimated
-                    </p>
-                    <p className="text-sm text-gray-600 mb-1">
-                      Deadline: {formatDate(d.deadline)}
-                    </p>
-                    <p className="text-xs text-gray-400 mb-2">{d.description}</p>
-                    <p className="text-xs text-gray-400 mb-2">{daysLeft} days left</p>
-
-                    {/* Progress Bar */}
-                    <div className="w-full bg-a rounded-full h-2.5 mb-3">
-                      <div
-                        className="bg-b h-2.5 rounded-full"
-                        style={{ width: `${percentage}%` }}
-                      ></div>
-                    </div>
-                  </div>
-                </li>
-              );
-            })}
-          </ul>
-=======
           {tasks === null ? (
             <p className="text-gray-500">Loading…</p>
           ) : (
@@ -290,7 +191,6 @@
               })}
             </ul>
           )}
->>>>>>> 3d553289
         </div>
 
         {/* Events Section */}
@@ -322,13 +222,6 @@
                         />
                       </div>
                     </div>
-<<<<<<< HEAD
-                  </div>
-                </li>
-              );
-            })}
-          </ul>
-=======
                     <button
                       onClick={() => handleView(e.uuid)}
                       className="text-sm bg-purple-500 hover:bg-purple-600 text-white px-3 py-1 rounded-xl shadow self-center"
@@ -340,7 +233,6 @@
               })}
             </ul>
           )}
->>>>>>> 3d553289
         </div>
       </div>
 
