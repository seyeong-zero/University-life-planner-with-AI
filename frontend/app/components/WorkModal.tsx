--- conflicted
+++ resolved
@@ -135,39 +135,15 @@
           onChange={(e) => setForm({ ...form, description: e.target.value })}
         />
 
-        {/* TIME INPUTS */}
-        {!isEvent ? (
-          // Coursework → single deadline
-          <input
-            type="datetime-local"
-            className="w-full p-2 rounded-lg border border-[var(--color-c)] focus:outline-none focus:ring-2 focus:ring-[var(--color-b)]"
-            value={form.deadline}
-            onChange={(e) => setForm({ ...form, deadline: e.target.value })}
-          />
-        ) : (
-          <>
-            {/* Event start */}
-            <input
-              type="datetime-local"
-              className="w-full p-2 rounded-lg border border-[var(--color-c)] focus:outline-none focus:ring-2 focus:ring-[var(--color-b)]"
-              value={form.start_at}
-              onChange={(e) => setForm({ ...form, start_at: e.target.value })}
-              placeholder="Start time"
-            />
-            {/* Event end */}
-            <input
-              type="datetime-local"
-              className="w-full p-2 rounded-lg border border-[var(--color-c)] focus:outline-none focus:ring-2 focus:ring-[var(--color-b)]"
-              value={form.end_at}
-              onChange={(e) => setForm({ ...form, end_at: e.target.value })}
-              placeholder="End time"
-            />
-
-<<<<<<< HEAD
+        {/* Deadline */}
+        <input
+          type="datetime-local"
+          className="w-full p-2 rounded-lg border border-[var(--color-c)] focus:outline-none focus:ring-2 focus:ring-[var(--color-b)]"
+          value={form.deadline}
+          onChange={(e) => setForm({ ...form, deadline: e.target.value })}
+        />
+
         {/* Estimated Completion Time */}
-        <p>
-          Estimated number of hours to complete
-        </p>
         <input
           type="number"
           min={0.5}
@@ -178,34 +154,6 @@
             setForm({ ...form, estimatedTime: parseFloat(e.target.value) })
           }
         />
-=======
-            {/* Optional category selector (defaults to 'other') */}
-            <input
-              type="text"
-              placeholder="Location"
-              className="w-full p-2 rounded-lg border border-[var(--color-c)] focus:outline-none focus:ring-2 focus:ring-[var(--color-b)]"
-              value={form.location}
-              onChange={(e) => setForm({ ...form, location: e.target.value })}
-            >
-              
-            </input>
-          </>
-        )}
->>>>>>> 0231529d
-
-        {/* Coursework-only fields */}
-        {!isEvent && (
-          <>
-            <input
-              type="number"
-              min={0.5}
-              step={0.5}
-              className="w-full p-2 rounded-lg border border-[var(--color-c)] focus:outline-none focus:ring-2 focus:ring-[var(--color-b)]"
-              value={form.estimatedTime}
-              onChange={(e) =>
-                setForm({ ...form, estimatedTime: parseFloat(e.target.value) })
-              }
-            />
 
             <div className="flex items-center justify-between">
               <label className="text-sm font-medium text-[var(--color-e)]">
